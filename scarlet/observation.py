--- conflicted
+++ resolved
@@ -193,16 +193,14 @@
             shape[0] = model_frame.shape[0]
 
             # Choose the optimal shape for FFTPack DFT
-<<<<<<< HEAD
+
             self._fftpack_shape = [fftpack.helper.next_fast_len(d) for d in shape[1:]]
-=======
-            self._fftpack_shape = [fftpack.helper.next_fast_len(d) for d in shape]
             # autograd.numpy.fft does not currently work
             # if the last dimension is odd
             while self._fftpack_shape[-1] % 2 != 0:
                 _shape = self._fftpack_shape[-1] + 1
                 self._fftpack_shape[-1] = fftpack.helper.next_fast_len(_shape)
->>>>>>> 5482878c
+
             # Store the pre-fftpack optimization slices
             self.slices = tuple(([slice(s) for s in shape]))
 
