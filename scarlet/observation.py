--- conflicted
+++ resolved
@@ -1,10 +1,8 @@
 import autograd.numpy as np
 from scipy import fftpack
-<<<<<<< HEAD
+
 from . import interpolation
-=======
-
->>>>>>> fec0db8c
+
 from . import resampling
 
 import logging
@@ -19,17 +17,10 @@
     the zero padded region of the convolution.
     """
     newshape = np.asarray(newshape)
-<<<<<<< HEAD
     currshape = np.array(arr.shape[1:])
     startind = (currshape - newshape) // 2
     endind = startind + newshape
     myslice = np.concatenate(([slice(0,arr.shape[0])],[slice(startind[k], endind[k]) for k in range(len(endind))]))
-=======
-    currshape = np.array(arr.shape)
-    startind = (currshape - newshape) // 2
-    endind = startind + newshape
-    myslice = [slice(startind[k], endind[k]) for k in range(len(endind))]
->>>>>>> fec0db8c
     return arr[tuple(myslice)]
 
 
@@ -107,11 +98,9 @@
                 coord = self.wcs.wcs_world2pix(sky_coord[0], sky_coord[1], 0)
             else:
                 raise ValueError("Invalid number of wcs dimensions: {0}".format(self.wcs.naxis))
-<<<<<<< HEAD
-            return (coord[0].item(), coord[1].item())
-=======
+
             return (int(coord[0].item()), int(coord[1].item()))
->>>>>>> fec0db8c
+
 
         return tuple(int(coord) for coord in sky_coord)
 
@@ -139,12 +128,10 @@
         prevent artifacts due to the FFT.
     """
 
-<<<<<<< HEAD
-    def __init__(self, images, psfs=None, weights=None, wcs=None, filtercurve=None, structure=None):
-=======
+
     def __init__(self, images, psfs=None, weights=None, wcs=None, filtercurve=None, structure=None,
                  padding=10):
->>>>>>> fec0db8c
+
         super().__init__(images.shape, wcs=wcs, psfs=psfs, filtercurve=filtercurve)
 
         self.images = np.array(images)
@@ -177,8 +164,6 @@
             # Deconvolve the target PSF
             target_fft = np.fft.rfftn(scene.psfs[0], fftpack_shape)
 
-<<<<<<< HEAD
-
             # Match the PSF in each band
 
             _psf_fft = np.fft.rfftn(self.psfs, fftpack_shape, axes=(1, 2))
@@ -192,41 +177,20 @@
             kernels = _centered(kernels, psf_shape)
 
             new_kernel_fft = np.fft.rfftn(kernels, self.fftpack_shape, axes=(1, 2))
-=======
-            # Match the PSF in each band
-            new_kernel_fft = []
-            kernels = []
-            for psf in self.psfs:
-                _psf_fft = np.fft.rfftn(psf, fftpack_shape)
-                kernel = np.fft.fftshift(np.fft.irfftn(_psf_fft / target_fft, fftpack_shape))
-                kernel *= scene.psfs[0].sum()
-                if kernel.shape[0] % 2 == 0:
-                    kernel = kernel[1:, 1:]
-                kernel = _centered(kernel, psf_shape)
-                kernels.append(kernel)
-                new_kernel_fft.append(np.fft.rfftn(kernel, self.fftpack_shape))
->>>>>>> fec0db8c
+
 
             self.psfs_fft = np.array(new_kernel_fft)
             self.kernels = np.array(kernels)
 
         return self
 
-<<<<<<< HEAD
     def _convolve_bands(self, model, psf_fft):
         """Convolve the model in a single band
         """
         model_fft = np.fft.rfftn(model, self.fftpack_shape, axes=(1, 2))
         convolved = np.fft.irfftn(model_fft * psf_fft, self.fftpack_shape, axes=(1, 2))[self.slices]
         return _centered(convolved, model.shape[1:])
-=======
-    def _convolve_band(self, model, psf_fft):
-        """Convolve the model in a single band
-        """
-        model_fft = np.fft.rfftn(model, self.fftpack_shape)
-        convolved = np.fft.irfftn(model_fft * psf_fft, self.fftpack_shape)[self.slices]
-        return _centered(convolved, model.shape)
->>>>>>> fec0db8c
+
 
     def get_model(self, model):
         """Resample and convolve a model to the observation frame
