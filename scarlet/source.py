--- conflicted
+++ resolved
@@ -70,14 +70,8 @@
     seds = np.dot(np.linalg.inv(np.dot(_morph, _morph.T)), np.dot(_morph, data.T))
     return seds
 
-<<<<<<< HEAD
-
-def build_detection_coadd(sed, bg_rms, observation, scene, thresh=0.001):
-    """Build a band weighted coadd to use for source detection
-=======
 def build_detection_coadd(sed, bg_rms, observation, thresh=1):
     """Build a channel weighted coadd to use for source detection
->>>>>>> 482aef74
 
     Parameters
     ----------
