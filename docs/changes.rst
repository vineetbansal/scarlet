--- conflicted
+++ resolved
@@ -1,30 +1,6 @@
 
-<<<<<<< HEAD
-0.6 (unreleased)
+0.5 (unreleased)
 ----------------
-
-General
-^^^^^^^
-
-- Use real Fast Fourier Transforms for convolutions to save time and mimmick scipy.signal.convolve,
-  with the benefit that we cache `psf_fft`.
-
-New Features
-^^^^^^^^^^^^
-None
-
-API Changes
-^^^^^^^^^^^
-
-- `Scene.psfs` is now always `3D`, even for the target PSF, to make the API more uniform.
-- The order of parameters in the `Prior` class has been modified to `(sed, morph)` to be more
-  uniform with the rest of the code base.
-
-0.5 (2019-6-11)
-=======
-0.5 (unreleased)
->>>>>>> fec0db8c
----------------
 
 General
 ^^^^^^^
