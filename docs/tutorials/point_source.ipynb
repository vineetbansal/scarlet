{
 "cells": [
  {
   "cell_type": "markdown",
   "metadata": {},
   "source": [
    "# Point Source Tutorial\n",
    "\n",
    "This is a quick demonstration of how to model both extended objects and point sources in the same scence. After more testing we hope to replace this with a more robust demonstration of crowded field photometry, using an iterative detection/deblending procedure. In the meantime feel free to create your own algorithm for crowded fields and let us know how it goes on the [DESC Blending](https://lsstc.slack.com/messages/desc-blending) channel on slack.\n",
    "\n",
    "First we load a simulated image where we know the true value of all of the objects. This allows us to know which sources are galaxies and which ones are stars so we can use the appropriate source type."
   ]
  },
  {
   "cell_type": "code",
   "execution_count": null,
   "metadata": {},
   "outputs": [],
   "source": [
    "%matplotlib inline\n",
    "import matplotlib\n",
    "import matplotlib.pyplot as plt\n",
    "# use a better colormap and don't interpolate the pixels\n",
    "matplotlib.rc('image', cmap='inferno')\n",
    "matplotlib.rc('image', interpolation='none')\n",
    "\n",
    "import numpy as np\n",
    "import scarlet\n",
    "import scarlet.display\n",
    "from astropy.visualization.lupton_rgb import AsinhMapping, LinearMapping"
   ]
  },
  {
   "cell_type": "code",
   "execution_count": null,
   "metadata": {},
   "outputs": [],
   "source": [
    "# Use this to point to the location of the data on your system\n",
    "# Load the sample images\n",
    "data = np.load(\"../../data/psf_unmatched_sim.npz\")\n",
    "images = data[\"images\"]\n",
    "filters = data[\"filters\"]\n",
    "psfs = data[\"psfs\"]\n",
    "catalog = data[\"catalog\"]\n",
    "# Estimate of the background noise level\n",
    "bg_rms = np.array([20]*len(images))\n",
    "\n",
    "# display psfs\n",
    "pnorm = AsinhMapping(minimum=psfs.min(), stretch=psfs.max()/20, Q=20)\n",
    "prgb = scarlet.display.img_to_rgb(psfs, norm=pnorm)\n",
    "plt.imshow(prgb)\n",
    "plt.show()\n",
    "\n",
    "# Use Asinh scaling for the images\n",
    "norm = AsinhMapping(minimum=images.min(), stretch=10, Q=20)\n",
    "# Map i,r,g -> RGB\n",
    "# Convert the image to an RGB image\n",
    "img_rgb = scarlet.display.img_to_rgb(images, norm=norm)\n",
    "plt.imshow(img_rgb)\n",
    "for src in catalog:\n",
    "    if src[\"is_star\"]:\n",
    "        plt.plot(src[\"x\"], src[\"y\"], \"rx\", mew=2)\n",
    "    else:\n",
    "        plt.plot(src[\"x\"], src[\"y\"], \"bx\", mew=2)\n",
    "plt.show()"
   ]
  },
  {
   "cell_type": "markdown",
   "metadata": {},
   "source": [
    "## Fit the PSFs\n",
    "\n",
    "To avoid artifacts that arise when performing a full deconvolution on exteneded objects, we choose a small \"reference\" PSF and calculate the difference kernel to match the PSF in each band to that reference. See [Matching PSF's](psf_matching.ipynb) for a more detailed explanation of PSF matching."
   ]
  },
  {
   "cell_type": "code",
   "execution_count": null,
   "metadata": {},
   "outputs": [],
   "source": [
    "# Get the target PSF to partially deconvolve the image psfs\n",
    "model_psf, _, _ = scarlet.psf.fit_target_psf(psfs, scarlet.psf.moffat)\n",
    "model_psf = model_psf[None,:,:]\n",
    "model_rgb = scarlet.display.img_to_rgb(model_psf, norm=pnorm)\n",
    "# Display the target PSF using the same scaling as the observed PSFs\n",
    "plt.imshow(model_rgb)\n",
    "plt.show()"
   ]
  },
  {
   "cell_type": "markdown",
   "metadata": {},
   "source": [
    "## Initialize the Frame and the Observations"
   ]
  },
  {
   "cell_type": "code",
   "execution_count": null,
   "metadata": {},
   "outputs": [],
   "source": [
    "frame = scarlet.Frame(images.shape, psfs=model_psf)\n",
    "observation = scarlet.Observation(images, psfs=psfs).match(frame)"
   ]
  },
  {
   "cell_type": "markdown",
   "metadata": {},
   "source": [
    "## Initialize the sources\n",
    "\n",
    "Here is where we define the sources. In this case we know which ones are stars and which are galaxies, which may or may not be realistic depending on the depth and locations of the images taken. For example, at depths shallower than GAIA it should be possible to flag most of the stars in regions outside the galactic bulge, while in more crowded fields or long exposures a different method might be needed (such as color priors on stars vs galaxies) to determine which sources to model as point sources and which ones to model as extended objects."
   ]
  },
  {
   "cell_type": "code",
   "execution_count": null,
   "metadata": {
    "scrolled": false
   },
   "outputs": [],
   "source": [
    "# Initalize the sources\n",
    "sources = []\n",
    "for idx in np.unique(catalog[\"index\"]):\n",
    "    src = catalog[catalog[\"index\"]==idx][0]\n",
    "    if src[\"is_star\"]:\n",
    "        new_source = scarlet.PointSource(\n",
    "            frame, \n",
    "            (src[\"y\"], src[\"x\"]),\n",
    "            observation,\n",
    "            fix_morph=True, # This prevents the source morphology from changing\n",
    "        )\n",
    "    else:\n",
    "        new_source = scarlet.ExtendedSource(\n",
    "            frame,\n",
    "           (src[\"y\"], src[\"x\"]),\n",
    "            observation,\n",
    "            bg_rms=bg_rms,\n",
    "        )\n",
    "    sources.append(new_source)"
   ]
  },
  {
   "cell_type": "markdown",
   "metadata": {},
   "source": [
    "Notice that we fix the morphology (`fix_morph=True`) and normalize the $S$ matrix for point sources. This allows us to only set the central pixel and never update it. This is described in more detail in the [User Guide](../user_docs.ipynb#Normalization). You'll also notice that we passed the point sources the full PSF in each band, whereas for the extended sources we pass the difference kernel. This is because a point source is a fully deconvolved representation of the object while extended sources are partially deconvolved. It also means that we have to be careful if we have a scene like this that is a mixture of extended sources and point sources. In order to have a consistent sparse (partially deconvolved) representation of the scene we need to convolve the point sources with the _target PSF_, not the full PSF that matches the image, once deblending has been completed to generate our model.\n",
    "\n",
    "Also notice that we used the same $S$ normalization for both the point sources and extended sources, which allows us to have a consistent definition of $A$ and $S$ for all sources, regardless of their type.\n",
    "\n",
    "## Create the blend and initialize the sources"
   ]
  },
  {
   "cell_type": "code",
   "execution_count": null,
   "metadata": {},
   "outputs": [],
   "source": [
    "# Initialize the Blend object, which later fits the model\n",
    "blend = scarlet.Blend(sources, observation)\n",
    "\n",
    "# Display the initial model\n",
    "model = blend.get_model()\n",
    "model_ = observation.render(model)\n",
    "img_rgb = scarlet.display.img_to_rgb(model_, norm=norm)\n",
    "plt.imshow(img_rgb)\n",
    "for src in catalog:\n",
    "    if src[\"is_star\"]:\n",
    "        plt.plot(src[\"x\"], src[\"y\"], \"rx\", mew=2)\n",
    "    else:\n",
    "        plt.plot(src[\"x\"], src[\"y\"], \"bx\", mew=2)\n",
    "plt.show()"
   ]
  },
  {
   "cell_type": "markdown",
   "metadata": {},
   "source": [
    "Our three stars (the red x's) are initialized to match their peak value with the peak of the image while the extended sources are initialized in the usual way.\n",
    "\n",
    "## Fit the model and display the results"
   ]
  },
  {
   "cell_type": "code",
   "execution_count": null,
   "metadata": {},
   "outputs": [],
   "source": [
    "%%time\n",
    "blend.fit(200)\n",
    "print(\"Fit for {0} iterations\".format(blend.it))"
   ]
  },
  {
   "cell_type": "code",
   "execution_count": null,
   "metadata": {},
   "outputs": [],
   "source": [
    "fig = plt.figure(figsize=(15,5))\n",
    "ax = [fig.add_subplot(1,3,n+1) for n in range(3)]\n",
    "\n",
    "# Display the data\n",
    "img_rgb = scarlet.display.img_to_rgb(images, norm=norm)\n",
    "ax[0].imshow(img_rgb)\n",
    "ax[0].set_title(\"Data\")\n",
    "for src in catalog:\n",
    "    if src[\"is_star\"]:\n",
    "        ax[0].plot(src[\"x\"], src[\"y\"], \"rx\", mew=2)\n",
    "    else:\n",
    "        ax[0].plot(src[\"x\"], src[\"y\"], \"bx\", mew=2)\n",
    "\n",
    "# Display the model\n",
    "model = blend.get_model()\n",
    "model_ = observation.render(model)\n",
    "img_rgb = scarlet.display.img_to_rgb(model_, norm=norm)\n",
    "ax[1].imshow(img_rgb)\n",
    "ax[1].set_title(\"Model\")\n",
    "for k, src in enumerate(blend.sources):\n",
    "    y,x = src.pixel_center\n",
    "    ax[1].text(x, y, str(k), color=\"r\")\n",
    "\n",
    "# Display the residual\n",
    "residual = images-model_\n",
    "img_rgb = scarlet.display.img_to_rgb(residual)\n",
    "ax[2].imshow(img_rgb)\n",
    "ax[2].set_title(\"Residual\")\n",
    "\n",
    "# Show the plots\n",
    "plt.show()\n",
    "\n",
    "# Show the morphologies\n",
    "for k, src in enumerate(blend.sources):\n",
    "    asinh = AsinhMapping(minimum=0, stretch=1/20, Q=10)\n",
    "    morph = scarlet.display.img_to_rgb(src.morph, norm=asinh)\n",
    "    plt.title(\"Source {0}: star={1}\".format(k, catalog[catalog[\"index\"]==k][0][\"is_star\"]))\n",
    "    plt.imshow(morph)\n",
    "    plt.show()\n",
    "\n",
    "print(\"Total residual {0}\".format(np.sum(np.abs(residual))))"
   ]
  },
  {
   "cell_type": "markdown",
   "metadata": {},
   "source": [
    "The dipoles we see at the center of the stellar sources is because the catalog offset the centers of all the sources by a random amount and by fixing the morphology we also cannot adjust the position, which also caused the code to require a greater number of iterations for convergence. A future version of *scarlet* will hopefully address this unfortunate side effect of fitting PSF stars."
   ]
  }
 ],
 "metadata": {
  "kernelspec": {
   "display_name": "Python 3",
   "language": "python",
   "name": "python3"
  },
  "language_info": {
   "codemirror_mode": {
    "name": "ipython",
    "version": 3
   },
   "file_extension": ".py",
   "mimetype": "text/x-python",
   "name": "python",
   "nbconvert_exporter": "python",
   "pygments_lexer": "ipython3",
<<<<<<< HEAD
   "version": "3.7.1"
=======
   "version": "3.7.3"
>>>>>>> 482aef74
  }
 },
 "nbformat": 4,
 "nbformat_minor": 2
}<|MERGE_RESOLUTION|>--- conflicted
+++ resolved
@@ -120,7 +120,7 @@
    "cell_type": "code",
    "execution_count": null,
    "metadata": {
-    "scrolled": false
+    "scrolled": true
    },
    "outputs": [],
    "source": [
@@ -271,11 +271,7 @@
    "name": "python",
    "nbconvert_exporter": "python",
    "pygments_lexer": "ipython3",
-<<<<<<< HEAD
-   "version": "3.7.1"
-=======
    "version": "3.7.3"
->>>>>>> 482aef74
   }
  },
  "nbformat": 4,
