# This uses the code at
# https://github.com/pybind/python_example/blob/master/setup.py
# as a template to integrate pybind11

import os
from setuptools import setup, Extension
from setuptools.command.build_ext import build_ext
import sys
import setuptools
import subprocess

pybind11_path = None
if "PYBIND11_DIR" in os.environ:
    pybind11_path = os.environ["PYBIND11_DIR"]
eigen_path = None
if "EIGEN_DIR" in os.environ:
    eigen_path = os.environ["EIGEN_DIR"]

# Use the firt 7 digits of the git hash to set the version
version_root = '0.5'
try:
    __version__ = version_root + subprocess.check_output(['git', 'rev-parse', 'HEAD'])[:7].decode("utf-8")
except:
    __version__ = version_root

packages = []
for root, dirs, files in os.walk('.'):
    if not root.startswith('./build') and '__init__.py' in files:
        packages.append(root[2:])


class get_pybind_include(object):
    """Helper class to determine the pybind11 include path
    The purpose of this class is to postpone importing pybind11
    until it is actually installed, so that the ``get_include()``
    method can be invoked. """

    def __init__(self, user=False):
        self.user = user

    def __str__(self):
        if pybind11_path is not None:
            return os.path.join(os.environ["PYBIND11_DIR"], "include")
        else:
            import pybind11
            return pybind11.get_include(self.user)


class get_eigen_include(object):
    """Helper class to determine the peigen include path
    The purpose of this class is to postpone importing peigen
    until it is actually installed, so that the ``get_include()``
    method can be invoked.
    """
    def __init__(self, user=False):
        self.user = user

    def __str__(self):
        if eigen_path is not None:
            return os.path.join(os.environ["EIGEN_DIR"], "include")
        else:
            import peigen
            return peigen.header_path


ext_modules = [
    Extension(
        'scarlet.operators_pybind11',
        ['scarlet/operators_pybind11.cc'],
        include_dirs=[
            get_pybind_include(),
            get_pybind_include(user=True),
            get_eigen_include()
        ],
        language='c++'
    )
]


# As of Python 3.6, CCompiler has a `has_flag` method.
# cf http://bugs.python.org/issue26689
def has_flag(compiler, flagname):
    """Return a boolean indicating whether a flag name is supported on
    the specified compiler.
    """
    import tempfile
    with tempfile.NamedTemporaryFile('w', suffix='.cpp') as f:
        f.write('int main (int argc, char **argv) { return 0; }')
        try:
            compiler.compile([f.name], extra_postargs=[flagname])
        except setuptools.distutils.errors.CompileError:
            return False
    return True


def cpp_flag(compiler):
    """Return the -std=c++[11/14] compiler flag.
    The c++14 is prefered over c++11 (when it is available).
    """
    if has_flag(compiler, '-std=c++14'):
        return '-std=c++14'
    elif has_flag(compiler, '-std=c++11'):
        return '-std=c++11'
    else:
        raise RuntimeError('Unsupported compiler -- at least C++11 support '
                           'is needed!')


class BuildExt(build_ext):
    """A custom build extension for adding compiler-specific options."""
    c_opts = {
        'msvc': ['/EHsc'],
        'unix': [],
    }

    if sys.platform == 'darwin':
        c_opts['unix'] += ['-stdlib=libc++', '-mmacosx-version-min=10.7']

    def build_extensions(self):
        ct = self.compiler.compiler_type
        opts = self.c_opts.get(ct, [])
        if ct == 'unix':
            opts.append('-DVERSION_INFO="%s"' % self.distribution.get_version())
            opts.append(cpp_flag(self.compiler))
            if has_flag(self.compiler, '-fvisibility=hidden'):
                opts.append('-fvisibility=hidden')
        elif ct == 'msvc':
            opts.append('/DVERSION_INFO=\\"%s\\"' % self.distribution.get_version())
        for ext in self.extensions:
            ext.extra_compile_args = opts
        build_ext.build_extensions(self)


<<<<<<< HEAD
install_requires = ['numpy', 'proxmin>=0.5.4', 'autograd']
=======
install_requires = ['numpy', 'proxmin>=0.5.5', 'autograd']
>>>>>>> fec0db8c
# Only require the pybind11 and peigen packages if
# the C++ headers are not already installed
if pybind11_path is None:
    install_requires.append('pybind11>=2.2')
if eigen_path is None:
    install_requires.append('peigen>=0.0.9')


setup(
    name='scarlet',
    packages=packages,
    version=__version__,
    description='Blind Source Separation using proximal matrix factorization',
    author='Fred Moolekamp and Peter Melchior',
    author_email='fred.moolekamp@gmail.com',
    url='https://github.com/fred3m/scarlet',
    keywords=['astro', 'deblending', 'photometry', 'nmf'],
    ext_modules=ext_modules,
    install_requires=install_requires,
    cmdclass={'build_ext': BuildExt},
    zip_safe=False,
)<|MERGE_RESOLUTION|>--- conflicted
+++ resolved
@@ -131,11 +131,8 @@
         build_ext.build_extensions(self)
 
 
-<<<<<<< HEAD
-install_requires = ['numpy', 'proxmin>=0.5.4', 'autograd']
-=======
+
 install_requires = ['numpy', 'proxmin>=0.5.5', 'autograd']
->>>>>>> fec0db8c
 # Only require the pybind11 and peigen packages if
 # the C++ headers are not already installed
 if pybind11_path is None:
